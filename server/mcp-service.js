/**
 * MCP Service Module
 * 
 * This module handles the HTTP transport layer for the Model Context Protocol (MCP) server.
 * It acts as the bridge between incoming HTTP requests and the MCP server implementation,
 * managing authentication, session handling, and request routing.
 * 
 * Key responsibilities:
 * - Session management: Creates and maintains MCP transport sessions with unique IDs
 * - Authentication: Validates JWT tokens containing Atlassian access tokens from headers or query params
 * - Request routing: Handles POST (client-to-server), GET, and DELETE requests appropriately  
 * - Transport lifecycle: Sets up StreamableHTTPServerTransport instances and cleans up on close
 * - Auth context: Associates authentication information with each session for downstream use
 * 
 * This module contains:
 * - handleMcpPost(): Main handler for MCP client communication (initialization and ongoing requests)
 * - handleSessionRequest(): Handler for GET/DELETE requests using existing sessions
 * - Authentication helpers: JWT parsing and validation functions
 * - Error response utilities: Standardized 401 and error response functions
 */

import { mcp, setAuthContext, clearAuthContext } from './jira-mcp/index.js';
import { StreamableHTTPServerTransport } from '@modelcontextprotocol/sdk/server/streamableHttp.js';
import { isInitializeRequest } from '@modelcontextprotocol/sdk/types.js';
import { InvalidTokenError } from '@modelcontextprotocol/sdk/server/auth/errors.js';
import { randomUUID } from 'node:crypto';
import { logger } from './logger.js';
import { jwtVerify } from './tokens.js';

// Map to store transports by session ID
const transports = {};
console.log("STARTING",Object.keys(transports).length);

/**
 * Handle POST requests for client-to-server communication
 * 
 * Copilot's MCP client, upon restarting, will send a POST without an authorization header, 
 * and then another with its last authorization header.
 */
export async function handleMcpPost(req, res) {
  console.log('=== MCP POST REQUEST ===');
  console.log("Transport keys: ",Object.keys(transports).length);
  console.log('Body:', JSON.stringify(req.body, null, 2));
  console.log('Headers:', JSON.stringify(sanitizeHeaders(req.headers), null, 2));
  console.log('========================');

  // Check for existing session ID
  const sessionId = req.headers['mcp-session-id'];
  let transport;

  if (sessionId && transports[sessionId]) {
    // Reuse existing transport
    transport = transports[sessionId];
    console.log("transport type", typeof transport);
    console.log(`Reusing existing transport for session: ${sessionId}`);
  } 
  else if (!sessionId && isInitializeRequest(req.body)) {
    // New initialization request
    console.log('New MCP initialization request');

    // Extract and validate auth info
    let { authInfo, errored } = await getAuthInfoFromBearer(req, res);
    if (errored) { return; }

    if (!authInfo) {
      ({ authInfo, errored } = await getAuthInfoFromQueryToken(req, res));
    }
    if (errored) { return; }
    
    if (!authInfo) {
      return sendMissingAtlassianAccessToken(res, req, 'anywhere');
    }

    transport = new StreamableHTTPServerTransport({
      sessionIdGenerator: () => randomUUID(),
      onsessioninitialized: (newSessionId) => {
        // Store the transport by session ID
        console.log(`Storing transport for new session: ${newSessionId}`);
        transports[newSessionId] = transport;
        console.log(`Transport stored for session: ${newSessionId}`);
        // Store auth context for this session
        setAuthContext(newSessionId, authInfo);
      },
    });

    // Clean up transport when closed
    transport.onclose = () => {
      if (transport.sessionId) {
        console.log(`Cleaning up session: ${transport.sessionId}`);
        delete transports[transport.sessionId];
        clearAuthContext(transport.sessionId);
      }
    };

    // Connect the MCP server to this transport
    await mcp.connect(transport);
    console.log('MCP server connected to new transport');
  } else {
    // Invalid request
    console.log('Invalid MCP request - no session ID and not an initialize request');
    res.status(400).json({
      jsonrpc: '2.0',
      error: {
        code: -32000,
        message: 'Bad Request: No valid session ID provided',
      },
      id: null,
    });
    return;
  }

  // Handle the request with authentication error interception
  try {
    await transport.handleRequest(req, res, req.body);
  } catch (error) {
    // Check if this is an MCP OAuth authentication error
    if (error instanceof InvalidTokenError) {
      console.log('MCP OAuth authentication expired - sending proper OAuth 401 response');
      
      // Send proper OAuth 401 response with WWW-Authenticate header according to RFC 6750
      const wwwAuthValue = `Bearer realm="mcp", error="invalid_token", error_description="${error.message}", resource_metadata_url="${process.env.VITE_AUTH_SERVER_URL}/.well-known/oauth-protected-resource"`;
      
      res.set('WWW-Authenticate', wwwAuthValue);
      res.set('Cache-Control', 'no-cache, no-store, must-revalidate');
      res.set('Pragma', 'no-cache');
      res.set('Expires', '0');
      res.status(401).json(error.toResponseObject());
      return;
    }
    
    // Re-throw other errors
    throw error;
  }
}

/**
 * Reusable handler for GET and DELETE requests
 */
export async function handleSessionRequest(req, res) {
  console.log('=== MCP SESSION REQUEST ===');
  console.log(req.method);
  
  // For GET requests (SSE streams), validate authentication first
  if (req.method === 'GET') {
    // Extract and validate auth info
    let { authInfo, errored } = await getAuthInfoFromBearer(req, res);
    if (errored) { return; }

    if (!authInfo) {
      ({ authInfo, errored } = await getAuthInfoFromQueryToken(req, res));
    }
    if (errored) { return; }
    
    if (!authInfo) {
      // For GET requests, send 401 with invalid_token to trigger re-auth
      console.log('No valid auth found for GET request - triggering re-authentication');
      return res
        .status(401)
        .header('WWW-Authenticate', `Bearer realm="mcp", error="invalid_token", error_description="Authentication required", resource_metadata_url="${process.env.VITE_AUTH_SERVER_URL}/.well-known/oauth-protected-resource"`)
        .header('Cache-Control', 'no-cache, no-store, must-revalidate')
        .header('Pragma', 'no-cache')
        .header('Expires', '0')
        .end();
    }
  }
  
  const sessionId = req.headers['mcp-session-id'];
  if (!sessionId || !transports[sessionId]) {
    console.log(`Invalid or missing session ID: ${sessionId}`);
    res.status(400).send('Invalid or missing session ID');
    return;
  }

  const transport = transports[sessionId];
  await transport.handleRequest(req, res);
}

// === Helper Functions ===

/**
 * Extract and validate auth info from Authorization Bearer header
 * @param {Object} req - Express request object
 * @param {Object} res - Express response object
 * @returns {Promise<Object>} - {authInfo, errored} where authInfo is the parsed JWT payload or null, errored is boolean
 */
async function getAuthInfoFromBearer(req, res) {
  const auth = req.headers.authorization;
  
  if (!auth || !auth.startsWith('Bearer ')) {
    return { authInfo: null, errored: false };
  }

  try {
<<<<<<< HEAD
    const payload = parseJWT(auth.slice('Bearer '.length));
    console.log('Successfully parsed JWT payload from bearer token:', JSON.stringify(sanitizeJwtPayload(payload), null, 2));
=======
    const payload = await jwtVerify(auth.slice('Bearer '.length));
    const token = payload.atlassian_access_token;
    console.log('Successfully verified JWT payload from bearer token:', {
      sub: payload.sub,
      iss: payload.iss,
      aud: payload.aud,
      scope: payload.scope,
      exp: payload.exp,
      iat: payload.iat,
      hasAtlassianToken: !!token,
      atlassianTokenPrefix: token ? token.substring(0, 20) + '...' : null,
      atlassianTokenLength: token ? token.length : 0,
      hasRefreshToken: !!payload.refresh_token,
    });
>>>>>>> dab154ca
    
    // Validate that we have an Atlassian access token
    if (!payload.atlassian_access_token) {
      console.log('JWT payload missing atlassian_access_token');
      sendMissingAtlassianAccessToken(res, req, 'authorization bearer token');
      return { authInfo: null, errored: true };
    }
    
    return { authInfo: payload, errored: false };
  } catch (err) {
    logger.error('Error verifying JWT token from header:', err);
    send401(res, { error: 'Invalid or expired token' }, true); // Trigger re-auth for invalid/expired tokens
    return { authInfo: null, errored: true };
  }
}

/**
 * Extract and validate auth info from query token parameter
 * @param {Object} req - Express request object
 * @param {Object} res - Express response object
 * @returns {Promise<Object>} - {authInfo, errored} where authInfo is the parsed JWT payload or null, errored is boolean
 */
async function getAuthInfoFromQueryToken(req, res) {
  const tokenFromQuery = req.query.token;
  
  if (!tokenFromQuery) {
    return { authInfo: null, errored: false };
  }

  try {
<<<<<<< HEAD
    const payload = parseJWT(tokenFromQuery);
    console.log('Successfully parsed JWT payload from query:', JSON.stringify(sanitizeJwtPayload(payload), null, 2));
=======
    const payload = await jwtVerify(tokenFromQuery);
    const token = payload.atlassian_access_token;
    console.log('Successfully verified JWT payload from query:', {
      sub: payload.sub,
      iss: payload.iss,
      aud: payload.aud,
      scope: payload.scope,
      exp: payload.exp,
      iat: payload.iat,
      hasAtlassianToken: !!token,
      atlassianTokenPrefix: token ? token.substring(0, 20) + '...' : null,
      atlassianTokenLength: token ? token.length : 0,
      hasRefreshToken: !!payload.refresh_token,
    });
>>>>>>> dab154ca

    // Validate that we have an Atlassian access token
    if (!payload.atlassian_access_token) {
      console.log('JWT payload from query missing atlassian_access_token');
      sendMissingAtlassianAccessToken(res, req, 'query parameter');
      return { authInfo: null, errored: true };
    }
    
    return { authInfo: payload, errored: false };
  } catch (err) {
    logger.error('Error verifying JWT token from query:', err);
    send401(res, { error: 'Invalid or expired token' }, true); // Trigger re-auth for invalid/expired tokens
    return { authInfo: null, errored: true };
  }
}

function send401(res, jsonResponse, includeInvalidToken = false) {
  const wwwAuthHeader = includeInvalidToken 
    ? `Bearer realm="mcp", error="invalid_token", error_description="Token expired - please re-authenticate", resource_metadata_url="${process.env.VITE_AUTH_SERVER_URL}/.well-known/oauth-protected-resource"`
    : `Bearer realm="mcp", resource_metadata_url="${process.env.VITE_AUTH_SERVER_URL}/.well-known/oauth-protected-resource"`;
    
  return res
      .status(401)
      .header('WWW-Authenticate', wwwAuthHeader)
      .header('Cache-Control', 'no-cache, no-store, must-revalidate')
      .header('Pragma', 'no-cache')
      .header('Expires', '0')
      .json({ error: 'Invalid or missing token' });
}

function sendMissingAtlassianAccessToken(res, req, where = 'bearer header') {
  const message = `Authentication token missing Atlassian access token in ${where}.`;
  console.log(message);
  return res
      .status(401)
      .header('WWW-Authenticate', `Bearer realm="mcp", error="invalid_token", error_description="${message}", resource_metadata_url="${process.env.VITE_AUTH_SERVER_URL}/.well-known/oauth-protected-resource"`)
      .header('Cache-Control', 'no-cache, no-store, must-revalidate')
      .header('Pragma', 'no-cache')
      .header('Expires', '0')
      .json({
        jsonrpc: '2.0',
        error: {
          code: -32001,
          message: message,
        },
        id: req.body.id || null,
      });
<<<<<<< HEAD
}

function formatTokenWithExpiration(token, maxLength = 20) {
  try {
    const payload = parseJWT(token);
    const truncatedToken = token.substring(0, maxLength) + '...';
    
    // Check if we have a valid expiration timestamp
    if (!payload.exp || typeof payload.exp !== 'number') {
      return `${truncatedToken} (no expiration info)`;
    }
    
    const expTimestamp = payload.exp;
    const now = Math.floor(Date.now() / 1000);
    const diffSeconds = expTimestamp - now;
    
    // Sanity check - if the difference is more than 10 years, something is wrong
    const tenYearsInSeconds = 10 * 365 * 24 * 60 * 60;
    if (Math.abs(diffSeconds) > tenYearsInSeconds) {
      return `${truncatedToken} (invalid expiration: ${expTimestamp})`;
    }
    
    let timeMessage;
    if (diffSeconds > 0) {
      // Token hasn't expired yet
      const hours = Math.floor(diffSeconds / 3600);
      const minutes = Math.floor((diffSeconds % 3600) / 60);
      
      if (hours > 0) {
        timeMessage = `expires in ${hours}h ${minutes}m`;
      } else if (minutes > 0) {
        timeMessage = `expires in ${minutes}m`;
      } else {
        timeMessage = `expires in ${diffSeconds}s`;
      }
    } else {
      // Token has expired
      const expiredSeconds = Math.abs(diffSeconds);
      const hours = Math.floor(expiredSeconds / 3600);
      const minutes = Math.floor((expiredSeconds % 3600) / 60);
      
      if (hours > 0) {
        timeMessage = `expired ${hours}h ${minutes}m ago`;
      } else if (minutes > 0) {
        timeMessage = `expired ${minutes}m ago`;
      } else {
        timeMessage = `expired ${expiredSeconds}s ago`;
      }
    }
    
    return `${truncatedToken} (${timeMessage})`;
  } catch (err) {
    // If we can't parse the token, just truncate it
    const truncatedToken = token.substring(0, maxLength) + '...';
    return `${truncatedToken} (could not parse expiration)`;
  }
}

function sanitizeHeaders(headers) {
  const sanitized = { ...headers };
  
  if (sanitized.authorization && sanitized.authorization.startsWith('Bearer ')) {
    const token = sanitized.authorization.slice('Bearer '.length);
    sanitized.authorization = `Bearer ${formatTokenWithExpiration(token, 20)}`;
  }
  
  return sanitized;
}

function sanitizeJwtPayload(payload) {
  const sanitized = { ...payload };
  
  // Truncate the atlassian_access_token and add expiration info
  if (sanitized.atlassian_access_token) {
    sanitized.atlassian_access_token = formatTokenWithExpiration(sanitized.atlassian_access_token, 30);
  }
  
  return sanitized;
}

function parseJWT(token) {
  return JSON.parse(Buffer.from(token.split('.')[1], 'base64url').toString())
=======
>>>>>>> dab154ca
}<|MERGE_RESOLUTION|>--- conflicted
+++ resolved
@@ -191,26 +191,9 @@
   }
 
   try {
-<<<<<<< HEAD
     const payload = parseJWT(auth.slice('Bearer '.length));
     console.log('Successfully parsed JWT payload from bearer token:', JSON.stringify(sanitizeJwtPayload(payload), null, 2));
-=======
-    const payload = await jwtVerify(auth.slice('Bearer '.length));
-    const token = payload.atlassian_access_token;
-    console.log('Successfully verified JWT payload from bearer token:', {
-      sub: payload.sub,
-      iss: payload.iss,
-      aud: payload.aud,
-      scope: payload.scope,
-      exp: payload.exp,
-      iat: payload.iat,
-      hasAtlassianToken: !!token,
-      atlassianTokenPrefix: token ? token.substring(0, 20) + '...' : null,
-      atlassianTokenLength: token ? token.length : 0,
-      hasRefreshToken: !!payload.refresh_token,
-    });
->>>>>>> dab154ca
-    
+
     // Validate that we have an Atlassian access token
     if (!payload.atlassian_access_token) {
       console.log('JWT payload missing atlassian_access_token');
@@ -240,25 +223,8 @@
   }
 
   try {
-<<<<<<< HEAD
     const payload = parseJWT(tokenFromQuery);
     console.log('Successfully parsed JWT payload from query:', JSON.stringify(sanitizeJwtPayload(payload), null, 2));
-=======
-    const payload = await jwtVerify(tokenFromQuery);
-    const token = payload.atlassian_access_token;
-    console.log('Successfully verified JWT payload from query:', {
-      sub: payload.sub,
-      iss: payload.iss,
-      aud: payload.aud,
-      scope: payload.scope,
-      exp: payload.exp,
-      iat: payload.iat,
-      hasAtlassianToken: !!token,
-      atlassianTokenPrefix: token ? token.substring(0, 20) + '...' : null,
-      atlassianTokenLength: token ? token.length : 0,
-      hasRefreshToken: !!payload.refresh_token,
-    });
->>>>>>> dab154ca
 
     // Validate that we have an Atlassian access token
     if (!payload.atlassian_access_token) {
@@ -306,7 +272,6 @@
         },
         id: req.body.id || null,
       });
-<<<<<<< HEAD
 }
 
 function formatTokenWithExpiration(token, maxLength = 20) {
@@ -389,6 +354,4 @@
 
 function parseJWT(token) {
   return JSON.parse(Buffer.from(token.split('.')[1], 'base64url').toString())
-=======
->>>>>>> dab154ca
 }