/**
 * MCP Service Module
 * 
 * This module handles the HTTP transport layer for the Model Context Protocol (MCP) server.
 * It acts as the bridge between incoming HTTP requests and the MCP server implementation,
 * managing authentication, session handling, and request routing.
 * 
 * Key responsibilities:
 * - Session management: Creates and maintains MCP transport sessions with unique IDs
 * - Authentication: Validates JWT tokens containing Atlassian access tokens from headers or query params
 * - Request routing: Handles POST (client-to-server), GET, and DELETE requests appropriately  
 * - Transport lifecycle: Sets up StreamableHTTPServerTransport instances and cleans up on close
 * - Auth context: Associates authentication information with each session for downstream use
 * 
 * This module contains:
 * - handleMcpPost(): Main handler for MCP client communication (initialization and ongoing requests)
 * - handleSessionRequest(): Handler for GET/DELETE requests using existing sessions
 * - Authentication helpers: JWT parsing and validation functions
 * - Error response utilities: Standardized 401 and error response functions
 */

import { mcp, setAuthContext, clearAuthContext } from './jira-mcp/index.js';
import { StreamableHTTPServerTransport } from '@modelcontextprotocol/sdk/server/streamableHttp.js';
import { isInitializeRequest } from '@modelcontextprotocol/sdk/types.js';
import { InvalidTokenError } from '@modelcontextprotocol/sdk/server/auth/errors.js';
import { randomUUID } from 'node:crypto';
import { logger } from './logger.js';
import { jwtVerify } from './tokens.js';

// Map to store transports by session ID
const transports = {};
console.log("STARTING",Object.keys(transports).length);

/**
 * Handle POST requests for client-to-server communication
 * 
 * Copilot's MCP client, upon restarting, will send a POST without an authorization header, 
 * and then another with its last authorization header.
 */
export async function handleMcpPost(req, res) {
  console.log('=== MCP POST REQUEST ===');
  console.log("Transport keys: ",Object.keys(transports).length);
  console.log('Body:', JSON.stringify(req.body, null, 2));
  console.log('Headers:', JSON.stringify(sanitizeHeaders(req.headers), null, 2));
  console.log('========================');

  // Check for existing session ID
  const sessionId = req.headers['mcp-session-id'];
  let transport;

  if (sessionId && transports[sessionId]) {
    // Reuse existing transport
    transport = transports[sessionId];
    console.log("transport type", typeof transport);
    console.log(`Reusing existing transport for session: ${sessionId}`);
  } 
  else if (!sessionId && isInitializeRequest(req.body)) {
    // New initialization request
    console.log('New MCP initialization request. POST /mcp');

    // Extract and validate auth info
    let { authInfo, errored } = await getAuthInfoFromBearer(req, res);
    if (errored) { return; }

    if (!authInfo) {
      ({ authInfo, errored } = await getAuthInfoFromQueryToken(req, res));
    }
    if (errored) { return; }
    
    if (!authInfo) {
      return sendMissingAtlassianAccessToken(res, req, 'anywhere');
    }

    transport = new StreamableHTTPServerTransport({
      sessionIdGenerator: () => randomUUID(),
      onsessioninitialized: (newSessionId) => {
        // Store the transport by session ID
        console.log(`Storing transport for new session: ${newSessionId}`);
        transports[newSessionId] = transport;
        console.log(`Transport stored for session: ${newSessionId}`);
        // Store auth context for this session
        setAuthContext(newSessionId, authInfo);
      },
    });

    // Clean up transport when closed
    transport.onclose = () => {
      if (transport.sessionId) {
        console.log(`Cleaning up session: ${transport.sessionId}`);
        delete transports[transport.sessionId];
        clearAuthContext(transport.sessionId);
      }
    };

    // Connect the MCP server to this transport
    await mcp.connect(transport);
    console.log('MCP server connected to new transport');
  } else {
    // Invalid request
    console.log('Invalid MCP request - no session ID and not an initialize request');
    res.status(400).json({
      jsonrpc: '2.0',
      error: {
        code: -32000,
        message: 'Bad Request: No valid session ID provided',
      },
      id: null,
    });
    return;
  }

  // Handle the request with authentication error interception
  try {
    await transport.handleRequest(req, res, req.body);
  } catch (error) {
    // Check if this is an MCP OAuth authentication error
    if (error instanceof InvalidTokenError) {
      console.log('MCP OAuth authentication expired - sending proper OAuth 401 response');
      
      // Send proper OAuth 401 response with WWW-Authenticate header according to RFC 6750
      const wwwAuthValue = `Bearer realm="mcp", error="invalid_token", error_description="${error.message}", resource_metadata_url="${process.env.VITE_AUTH_SERVER_URL}/.well-known/oauth-protected-resource"`;
      
      res.set('WWW-Authenticate', wwwAuthValue);
      res.set('Cache-Control', 'no-cache, no-store, must-revalidate');
      res.set('Pragma', 'no-cache');
      res.set('Expires', '0');
      res.status(401).json(error.toResponseObject());
      return;
    }
    
    // Re-throw other errors
    throw error;
  }
}

/**
 * Reusable handler for GET and DELETE requests
 */
export async function handleSessionRequest(req, res) {
  console.log('=== MCP SESSION REQUEST ===');
  console.log(req.method);
  
  // For GET requests (SSE streams), validate authentication first
  if (req.method === 'GET') {
    // Extract and validate auth info
    let { authInfo, errored } = await getAuthInfoFromBearer(req, res);
    if (errored) { return; }

    if (!authInfo) {
      ({ authInfo, errored } = await getAuthInfoFromQueryToken(req, res));
    }
    if (errored) { return; }
    
    if (!authInfo) {
      // For GET requests, send 401 with invalid_token to trigger re-auth
      console.log('No valid auth found for GET request - triggering re-authentication');
      return res
        .status(401)
        .header('WWW-Authenticate', `Bearer realm="mcp", error="invalid_token", error_description="Authentication required", resource_metadata_url="${process.env.VITE_AUTH_SERVER_URL}/.well-known/oauth-protected-resource"`)
        .header('Cache-Control', 'no-cache, no-store, must-revalidate')
        .header('Pragma', 'no-cache')
        .header('Expires', '0')
        .end();
    }
  }
  
  const sessionId = req.headers['mcp-session-id'];
  if (!sessionId || !transports[sessionId]) {
    console.log(`Invalid or missing session ID: ${sessionId}`);
    res.status(400).send('Invalid or missing session ID');
    return;
  }

  const transport = transports[sessionId];
  await transport.handleRequest(req, res);
}

// === Helper Functions ===

/**
 * Extract and validate auth info from Authorization Bearer header
 * @param {Object} req - Express request object
 * @param {Object} res - Express response object
 * @returns {Promise<Object>} - {authInfo, errored} where authInfo is the parsed JWT payload or null, errored is boolean
 */
async function getAuthInfoFromBearer(req, res) {
  const auth = req.headers.authorization;
  if (!auth || !auth.startsWith('Bearer ')) {
    return { authInfo: null, errored: false };
  }
<<<<<<< HEAD
  return validateAndExtractJwt(auth.slice('Bearer '.length), req, res, 'authorization bearer token', 'strict mode');
=======

  try {
    const payload = parseJWT(auth.slice('Bearer '.length));
    console.log('Successfully parsed JWT payload from bearer token:', JSON.stringify(sanitizeJwtPayload(payload), null, 2));

    // Validate that we have an Atlassian access token
    if (!payload.atlassian_access_token) {
      console.log('JWT payload missing atlassian_access_token');
      sendMissingAtlassianAccessToken(res, req, 'authorization bearer token');
      return { authInfo: null, errored: true };
    }
    
    return { authInfo: payload, errored: false };
  } catch (err) {
    logger.error('Error verifying JWT token from header:', err);
    send401(res, { error: 'Invalid or expired token' }, true); // Trigger re-auth for invalid/expired tokens
    return { authInfo: null, errored: true };
  }
>>>>>>> 6179398b
}

/**
 * Extract and validate auth info from query token parameter
 * @param {Object} req - Express request object
 * @param {Object} res - Express response object
 * @returns {Promise<Object>} - {authInfo, errored} where authInfo is the parsed JWT payload or null, errored is boolean
 */
async function getAuthInfoFromQueryToken(req, res) {
  const tokenFromQuery = req.query.token;
  if (!tokenFromQuery) {
    return { authInfo: null, errored: false };
  }
  return validateAndExtractJwt(tokenFromQuery, req, res, 'query parameter', 'strict mode, query param');
}
// Shared helper for JWT validation and extraction
function validateAndExtractJwt(token, req, res, source, strictLabel) {
  try {
    const payload = parseJWT(token);
    console.log(`Successfully parsed JWT payload from ${source}:`, JSON.stringify(sanitizeJwtPayload(payload), null, 2));

    // Validate that we have an Atlassian access token
    if (!payload.atlassian_access_token) {
      console.log(`JWT payload missing atlassian_access_token (${source})`);
      sendMissingAtlassianAccessToken(res, req, source);
      return { authInfo: null, errored: true };
    }

    // Conditionally check expiration if env var is set
    const checkExpiration = String(process.env.CHECK_JWT_EXPIRATION).toLowerCase() === 'true';
    if (checkExpiration) {
      const now = Math.floor(Date.now() / 1000);
      if (typeof payload.exp === 'number' && payload.exp < now) {
        console.log(`JWT token expired (${strictLabel})`);
        send401(res, { error: 'Token expired' }, true);
        return { authInfo: null, errored: true };
      }
    }

    return { authInfo: payload, errored: false };
  } catch (err) {
<<<<<<< HEAD
    logger.error(`Error parsing JWT token from ${source}:`, err);
    send401(res, { error: 'Invalid token' }, true); // Trigger re-auth for invalid tokens
=======
    logger.error('Error verifying JWT token from query:', err);
    send401(res, { error: 'Invalid or expired token' }, true); // Trigger re-auth for invalid/expired tokens
>>>>>>> 6179398b
    return { authInfo: null, errored: true };
  }
}

function send401(res, jsonResponse, includeInvalidToken = false) {
  const wwwAuthHeader = includeInvalidToken 
    ? `Bearer realm="mcp", error="invalid_token", error_description="Token expired - please re-authenticate", resource_metadata_url="${process.env.VITE_AUTH_SERVER_URL}/.well-known/oauth-protected-resource"`
    : `Bearer realm="mcp", resource_metadata_url="${process.env.VITE_AUTH_SERVER_URL}/.well-known/oauth-protected-resource"`;
    
  return res
      .status(401)
      .header('WWW-Authenticate', wwwAuthHeader)
      .header('Cache-Control', 'no-cache, no-store, must-revalidate')
      .header('Pragma', 'no-cache')
      .header('Expires', '0')
      .json({ error: 'Invalid or missing token' });
}

function sendMissingAtlassianAccessToken(res, req, where = 'bearer header') {
  const message = `Authentication token missing Atlassian access token in ${where}.`;
  console.log(message);
  return res
      .status(401)
      .header('WWW-Authenticate', `Bearer realm="mcp", error="invalid_token", error_description="${message}", resource_metadata_url="${process.env.VITE_AUTH_SERVER_URL}/.well-known/oauth-protected-resource"`)
      .header('Cache-Control', 'no-cache, no-store, must-revalidate')
      .header('Pragma', 'no-cache')
      .header('Expires', '0')
      .json({
        jsonrpc: '2.0',
        error: {
          code: -32001,
          message: message,
        },
        id: req.body.id || null,
      });
}

function formatTokenWithExpiration(token, maxLength = 20) {
  try {
    const payload = parseJWT(token);
    const truncatedToken = token.substring(0, maxLength) + '...';
    
    // Check if we have a valid expiration timestamp
    if (!payload.exp || typeof payload.exp !== 'number') {
      return `${truncatedToken} (no expiration info)`;
    }
    
    const expTimestamp = payload.exp;
    const now = Math.floor(Date.now() / 1000);
    const diffSeconds = expTimestamp - now;
    
    // Sanity check - if the difference is more than 10 years, something is wrong
    const tenYearsInSeconds = 10 * 365 * 24 * 60 * 60;
    if (Math.abs(diffSeconds) > tenYearsInSeconds) {
      return `${truncatedToken} (invalid expiration: ${expTimestamp})`;
    }
    
    let timeMessage;
    if (diffSeconds > 0) {
      // Token hasn't expired yet
      const hours = Math.floor(diffSeconds / 3600);
      const minutes = Math.floor((diffSeconds % 3600) / 60);
      
      if (hours > 0) {
        timeMessage = `expires in ${hours}h ${minutes}m`;
      } else if (minutes > 0) {
        timeMessage = `expires in ${minutes}m`;
      } else {
        timeMessage = `expires in ${diffSeconds}s`;
      }
    } else {
      // Token has expired
      const expiredSeconds = Math.abs(diffSeconds);
      const hours = Math.floor(expiredSeconds / 3600);
      const minutes = Math.floor((expiredSeconds % 3600) / 60);
      
      if (hours > 0) {
        timeMessage = `expired ${hours}h ${minutes}m ago`;
      } else if (minutes > 0) {
        timeMessage = `expired ${minutes}m ago`;
      } else {
        timeMessage = `expired ${expiredSeconds}s ago`;
      }
    }
    
    return `${truncatedToken} (${timeMessage})`;
  } catch (err) {
    // If we can't parse the token, just truncate it
    const truncatedToken = token.substring(0, maxLength) + '...';
    return `${truncatedToken} (could not parse expiration)`;
  }
}

function sanitizeHeaders(headers) {
  const sanitized = { ...headers };
  
  if (sanitized.authorization && sanitized.authorization.startsWith('Bearer ')) {
    const token = sanitized.authorization.slice('Bearer '.length);
    sanitized.authorization = `Bearer ${formatTokenWithExpiration(token, 20)}`;
  }
  
  return sanitized;
}

function sanitizeJwtPayload(payload) {
  const sanitized = { ...payload };
  
  // Truncate the atlassian_access_token and add expiration info
  if (sanitized.atlassian_access_token) {
    sanitized.atlassian_access_token = formatTokenWithExpiration(sanitized.atlassian_access_token, 30);
  }
  
  return sanitized;
}

function parseJWT(token) {
  return JSON.parse(Buffer.from(token.split('.')[1], 'base64url').toString())
}<|MERGE_RESOLUTION|>--- conflicted
+++ resolved
@@ -188,28 +188,7 @@
   if (!auth || !auth.startsWith('Bearer ')) {
     return { authInfo: null, errored: false };
   }
-<<<<<<< HEAD
   return validateAndExtractJwt(auth.slice('Bearer '.length), req, res, 'authorization bearer token', 'strict mode');
-=======
-
-  try {
-    const payload = parseJWT(auth.slice('Bearer '.length));
-    console.log('Successfully parsed JWT payload from bearer token:', JSON.stringify(sanitizeJwtPayload(payload), null, 2));
-
-    // Validate that we have an Atlassian access token
-    if (!payload.atlassian_access_token) {
-      console.log('JWT payload missing atlassian_access_token');
-      sendMissingAtlassianAccessToken(res, req, 'authorization bearer token');
-      return { authInfo: null, errored: true };
-    }
-    
-    return { authInfo: payload, errored: false };
-  } catch (err) {
-    logger.error('Error verifying JWT token from header:', err);
-    send401(res, { error: 'Invalid or expired token' }, true); // Trigger re-auth for invalid/expired tokens
-    return { authInfo: null, errored: true };
-  }
->>>>>>> 6179398b
 }
 
 /**
@@ -251,13 +230,8 @@
 
     return { authInfo: payload, errored: false };
   } catch (err) {
-<<<<<<< HEAD
     logger.error(`Error parsing JWT token from ${source}:`, err);
     send401(res, { error: 'Invalid token' }, true); // Trigger re-auth for invalid tokens
-=======
-    logger.error('Error verifying JWT token from query:', err);
-    send401(res, { error: 'Invalid or expired token' }, true); // Trigger re-auth for invalid/expired tokens
->>>>>>> 6179398b
     return { authInfo: null, errored: true };
   }
 }
